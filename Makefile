.PHONY: test tests build docs lint upload

BIN = env/bin
PYTHON = $(BIN)/python
PIP = $(BIN)/pip

SPHINXBUILD   = $(shell pwd)/env/bin/sphinx-build

env: requirements.txt
	test -f $(PYTHON) || virtualenv env
	$(PIP) install -U -r requirements.txt
	$(PYTHON) setup.py develop

tests: env
	$(BIN)/tox

# Alias for old-style invocation
test: tests
.PHONY: test

coverage:
	$(BIN)/coverage run -m unittest discover -t . -s tests
	$(BIN)/coverage xml
.PHONY: coverage

build:
	$(PYTHON) setup.py sdist
.PHONY: build

clean-docs:
	cd docs; make clean
.PHONY: clean-docs

docs:
	cd docs; make html SPHINXBUILD=$(SPHINXBUILD); make man SPHINXBUILD=$(SPHINXBUILD); make doctest SPHINXBUILD=$(SPHINXBUILD)

lint:
	$(BIN)/flake8 hl7 tests
	CHECK_ONLY=true $(MAKE) format
.PHONY: lint

CHECK_ONLY ?=
ifdef CHECK_ONLY
ISORT_ARGS=--check-only
BLACK_ARGS=--check
endif
format:
	$(BIN)/isort -rc $(ISORT_ARGS) hl7 tests
	$(BIN)/black $(BLACK_ARGS) hl7 tests
.PHONY: isort

<<<<<<< HEAD
upload: build
	$(PYTHON) setup.py sdist bdist_wheel register upload
.PHONY: upload
=======
upload:
	rm -rf dist
	$(PYTHON) setup.py sdist bdist_wheel
	twine upload dist/*
>>>>>>> 4a3c6afa
<|MERGE_RESOLUTION|>--- conflicted
+++ resolved
@@ -49,13 +49,8 @@
 	$(BIN)/black $(BLACK_ARGS) hl7 tests
 .PHONY: isort
 
-<<<<<<< HEAD
-upload: build
-	$(PYTHON) setup.py sdist bdist_wheel register upload
-.PHONY: upload
-=======
 upload:
 	rm -rf dist
 	$(PYTHON) setup.py sdist bdist_wheel
 	twine upload dist/*
->>>>>>> 4a3c6afa
+.PHONY: upload